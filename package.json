{
<<<<<<< HEAD
  "name": "@ekhineo/iso20022.js",
  "version": "0.1.0",
=======
  "name": "iso20022.js",
  "version": "0.0.20",
>>>>>>> d8b58a24
  "description": "Simple framework to create and ingest ISO20022 XML files.",
  "main": "dist/index.js",
  "types": "dist/index.d.ts",
  "module": "dist/index.mjs",
  "scripts": {
    "test": "jest",
    "shell": "npx tsx --experimental-repl-await",
    "build": "rollup -c",
    "type-check": "tsc --noEmit",
    "create-patch-version": "npm run build && npm version patch && git push origin --tags && npm publish",
    "example:swift": "npx tsx examples/swift-credit-transfer.ts"
  },
  "exports": {
    ".": {
      "require": "./dist/index.js",
      "import": "./dist/index.mjs",
      "types": "./dist/index.d.ts"
    }
  },
  "files": [
    "dist"
  ],
  "type": "module",
  "keywords": [
    "iso20022",
    "finance",
    "fintech",
    "payments"
  ],
  "husky": {
    "hooks": {
      "pre-commit": "lint-staged"
    }
  },
  "lint-staged": {
    "*.{js,jsx,ts,tsx,json,css,scss,md}": [
      "prettier --write"
    ]
  },
  "homepage": "https://iso20022js.com",
  "author": "svapnil",
  "license": "MIT",
  "devDependencies": {
    "@babel/preset-typescript": "^7.24.7",
    "@faker-js/faker": "^8.4.1",
    "@jest/globals": "^29.7.0",
    "@rollup/plugin-commonjs": "^26.0.1",
    "@rollup/plugin-node-resolve": "^15.2.3",
    "@rollup/plugin-typescript": "^11.1.6",
    "@types/dinero.js": "^1.9.4",
    "@types/jest": "^29.5.12",
    "@types/node": "^20.14.12",
    "@types/uuid": "^10.0.0",
    "husky": "^9.1.4",
    "jest": "^29.7.0",
    "libxmljs": "^1.0.11",
    "lint-staged": "^15.2.8",
    "prettier": "^3.3.3",
    "rollup": "^4.19.2",
    "rollup-plugin-dts": "^6.1.1",
    "ts-jest": "^29.2.3",
    "ts-node": "^10.9.2",
    "tslib": "^2.6.3",
    "typescript": "^5.5.4"
  },
  "dependencies": {
    "dinero.js": "^1.9.1",
    "fast-xml-parser": "^4.4.1",
    "uuid": "^10.0.0",
    "xmlbuilder2": "^3.1.1"
  }
}<|MERGE_RESOLUTION|>--- conflicted
+++ resolved
@@ -1,11 +1,6 @@
 {
-<<<<<<< HEAD
   "name": "@ekhineo/iso20022.js",
-  "version": "0.1.0",
-=======
-  "name": "iso20022.js",
   "version": "0.0.20",
->>>>>>> d8b58a24
   "description": "Simple framework to create and ingest ISO20022 XML files.",
   "main": "dist/index.js",
   "types": "dist/index.d.ts",
