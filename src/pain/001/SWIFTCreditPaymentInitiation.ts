--- conflicted
+++ resolved
@@ -1,10 +1,5 @@
-<<<<<<< HEAD
 import { create } from 'xmlbuilder2';
-import { v4 as uuidv4 } from 'uuid';
-=======
-import {create} from 'xmlbuilder2';
 import { randomUUID } from 'crypto';
->>>>>>> d7618086
 import Dinero, { Currency } from 'dinero.js'
 import { Party, Agent, BICAgent, IBANAccount, SWIFTCreditPaymentInstruction, Account } from '../../lib/types.js';
 import { ISO20022PaymentInitiation } from './ISO20022PaymentInitiation';
