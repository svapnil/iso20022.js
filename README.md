--- conflicted
+++ resolved
@@ -112,20 +112,15 @@
 | Feature                | Description                                          | Todo |
 | ---------------------- | ---------------------------------------------------- | ---- |
 | SWIFT Credit Transfer  | Create SWIFT credit transfer messages                | ✅   |
-<<<<<<< HEAD
-| CAMT Transactions      | Ingest transaction data from CAMT files              | 🚧   |
+| CAMT Transactions      | Ingest transaction data from CAMT files              | ✅   |
 | SEPA Credit Transfer   | Create SEPA credit transfer messages                 | ✅   |
 | Fednow Credit Transfer | Create Fednow credit transfer messages               | 🚧   |
-=======
-| CAMT Transactions      | Ingest transaction data from CAMT files              | ✅   |
-| SEPA Credit Transfer   | Create SEPA credit transfer messages                 | 🚧   |
-| FedNow Credit Transfer | Create FedNow credit transfer messages               | 🚧   |
+
 
 # Reasons to use `iso20022.js`
 
 | Feature                | Description                                          |      |
 | ---------------------- | ---------------------------------------------------- | ---- |
->>>>>>> 640f485a
 | XML Generation         | Generate valid ISO 20022 XML files                   | ✅   |
 | Type Safety            | Built with TypeScript for enhanced type checking     | ✅   |
 | Extensible             | Easy to extend for custom message types              | ✅   |
